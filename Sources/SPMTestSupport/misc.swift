/*
 This source file is part of the Swift.org open source project

 Copyright (c) 2014 - 2020 Apple Inc. and the Swift project authors
 Licensed under Apache License v2.0 with Runtime Library Exception

 See http://swift.org/LICENSE.txt for license information
 See http://swift.org/CONTRIBUTORS.txt for Swift project authors
 */

import Basics
<<<<<<< HEAD
import class Foundation.NSDate
import class Foundation.Thread
import OrderedCollections
=======
>>>>>>> 9e882abc
import PackageGraph
import PackageLoading
import PackageModel
import SourceControl
import TSCBasic
import TSCUtility
import Workspace
import func XCTest.XCTFail

@_exported import TSCTestSupport

#if os(macOS)
import class Foundation.Bundle
#endif

/// Test-helper function that runs a block of code on a copy of a test fixture
/// package.  The copy is made into a temporary directory, and the block is
/// given a path to that directory.  The block is permitted to modify the copy.
/// The temporary copy is deleted after the block returns.  The fixture name may
/// contain `/` characters, which are treated as path separators, exactly as if
/// the name were a relative path.
public func fixture(
    name: String,
    createGitRepo: Bool = true,
    file: StaticString = #file,
    line: UInt = #line,
    body: (AbsolutePath) throws -> Void
) {
    do {
        // Make a suitable test directory name from the fixture subpath.
        let fixtureSubpath = RelativePath(name)
        let copyName = fixtureSubpath.components.joined(separator: "_")

        // Create a temporary directory for the duration of the block.
        try withTemporaryDirectory(prefix: copyName) { tmpDirPath in

            defer {
                // Unblock and remove the tmp dir on deinit.
                try? localFileSystem.chmod(.userWritable, path: tmpDirPath, options: [.recursive])
                try? localFileSystem.removeFileTree(tmpDirPath)
            }

            // Construct the expected path of the fixture.
            // FIXME: This seems quite hacky; we should provide some control over where fixtures are found.
            let fixtureDir = AbsolutePath(#file).appending(RelativePath("../../../Fixtures")).appending(fixtureSubpath)

            // Check that the fixture is really there.
            guard localFileSystem.isDirectory(fixtureDir) else {
                XCTFail("No such fixture: \(fixtureDir)", file: file, line: line)
                return
            }

            // The fixture contains either a checkout or just a Git directory.
            if localFileSystem.isFile(fixtureDir.appending(component: "Package.swift")) {
                // It's a single package, so copy the whole directory as-is.
                let dstDir = tmpDirPath.appending(component: copyName)
                try systemQuietly("cp", "-R", "-H", fixtureDir.pathString, dstDir.pathString)

                // Invoke the block, passing it the path of the copied fixture.
                try body(dstDir)
            } else {
                // Copy each of the package directories and construct a git repo in it.
                for fileName in try localFileSystem.getDirectoryContents(fixtureDir).sorted() {
                    let srcDir = fixtureDir.appending(component: fileName)
                    guard localFileSystem.isDirectory(srcDir) else { continue }
                    let dstDir = tmpDirPath.appending(component: fileName)
                    try systemQuietly("cp", "-R", "-H", srcDir.pathString, dstDir.pathString)
                    if createGitRepo {
                        initGitRepo(dstDir, tag: "1.2.3", addFile: false)
                    }
                }

                // Invoke the block, passing it the path of the copied fixture.
                try body(tmpDirPath)
            }
        }
    } catch SwiftPMProductError.executionFailure(let error, let output, let stderr) {
        print("**** FAILURE EXECUTING SUBPROCESS ****")
        print("output:", output)
        print("stderr:", stderr)
        XCTFail("\(error)", file: file, line: line)
    } catch {
        XCTFail("\(error)", file: file, line: line)
    }
}

/// Test-helper function that creates a new Git repository in a directory.  The new repository will contain
/// exactly one empty file unless `addFile` is `false`, and if a tag name is provided, a tag with that name will be
/// created.
public func initGitRepo(
    _ dir: AbsolutePath,
    tag: String? = nil,
    addFile: Bool = true,
    file: StaticString = #file,
    line: UInt = #line
) {
    initGitRepo(dir, tags: tag.flatMap { [$0] } ?? [], addFile: addFile, file: file, line: line)
}

public func initGitRepo(
    _ dir: AbsolutePath,
    tags: [String],
    addFile: Bool = true,
    file: StaticString = #file,
    line: UInt = #line
) {
    do {
        if addFile {
            let file = dir.appending(component: "file.swift")
            try systemQuietly(["touch", file.pathString])
        }

        try systemQuietly([Git.tool, "-C", dir.pathString, "init"])
        try systemQuietly([Git.tool, "-C", dir.pathString, "config", "user.email", "example@example.com"])
        try systemQuietly([Git.tool, "-C", dir.pathString, "config", "user.name", "Example Example"])
        try systemQuietly([Git.tool, "-C", dir.pathString, "config", "commit.gpgsign", "false"])
        let repo = GitRepository(path: dir)
        try repo.stageEverything()
        try repo.commit(message: "msg")
        for tag in tags {
            try repo.tag(name: tag)
        }
        try systemQuietly([Git.tool, "-C", dir.pathString, "branch", "-m", "main"])
    } catch {
        XCTFail("\(error)", file: file, line: line)
    }
}

@discardableResult
public func executeSwiftBuild(
    _ packagePath: AbsolutePath,
    configuration: Configuration = .Debug,
    extraArgs: [String] = [],
    Xcc: [String] = [],
    Xld: [String] = [],
    Xswiftc: [String] = [],
    env: EnvironmentVariables? = nil
) throws -> (stdout: String, stderr: String) {
    let args = swiftArgs(configuration: configuration, extraArgs: extraArgs, Xcc: Xcc, Xld: Xld, Xswiftc: Xswiftc)
    return try SwiftPMProduct.SwiftBuild.execute(args, packagePath: packagePath, env: env)
}

@discardableResult
public func executeSwiftRun(
    _ packagePath: AbsolutePath,
    _ executable: String,
    configuration: Configuration = .Debug,
    extraArgs: [String] = [],
    Xcc: [String] = [],
    Xld: [String] = [],
    Xswiftc: [String] = [],
    env: EnvironmentVariables? = nil
) throws -> (stdout: String, stderr: String) {
    var args = swiftArgs(configuration: configuration, extraArgs: extraArgs, Xcc: Xcc, Xld: Xld, Xswiftc: Xswiftc)
    args.append(executable)
    return try SwiftPMProduct.SwiftRun.execute(args, packagePath: packagePath, env: env)
}

@discardableResult
public func executeSwiftPackage(
    _ packagePath: AbsolutePath,
    configuration: Configuration = .Debug,
    extraArgs: [String] = [],
    Xcc: [String] = [],
    Xld: [String] = [],
    Xswiftc: [String] = [],
    env: EnvironmentVariables? = nil
) throws -> (stdout: String, stderr: String) {
    let args = swiftArgs(configuration: configuration, extraArgs: extraArgs, Xcc: Xcc, Xld: Xld, Xswiftc: Xswiftc)
    return try SwiftPMProduct.SwiftPackage.execute(args, packagePath: packagePath, env: env)
}

@discardableResult
public func executeSwiftTest(
    _ packagePath: AbsolutePath,
    configuration: Configuration = .Debug,
    extraArgs: [String] = [],
    Xcc: [String] = [],
    Xld: [String] = [],
    Xswiftc: [String] = [],
    env: EnvironmentVariables? = nil
) throws -> (stdout: String, stderr: String) {
    let args = swiftArgs(configuration: configuration, extraArgs: extraArgs, Xcc: Xcc, Xld: Xld, Xswiftc: Xswiftc)
    return try SwiftPMProduct.SwiftTest.execute(args, packagePath: packagePath, env: env)
}

private func swiftArgs(
    configuration: Configuration,
    extraArgs: [String],
    Xcc: [String],
    Xld: [String],
    Xswiftc: [String]
) -> [String] {
    var args = ["--configuration"]
    switch configuration {
    case .Debug:
        args.append("debug")
    case .Release:
        args.append("release")
    }

    args += extraArgs
    args += Xcc.flatMap { ["-Xcc", $0] }
    args += Xld.flatMap { ["-Xlinker", $0] }
    args += Xswiftc.flatMap { ["-Xswiftc", $0] }
    return args
}

public func loadPackageGraph(
    identityResolver: IdentityResolver = DefaultIdentityResolver(),
    fs: FileSystem,
    manifests: [Manifest],
    binaryArtifacts: [BinaryArtifact] = [],
    explicitProduct: String? = nil,
    shouldCreateMultipleTestProducts: Bool = false,
    createREPLProduct: Bool = false,
    useXCBuildFileRules: Bool = false,
    observabilityScope: ObservabilityScope
) throws -> PackageGraph {
    let rootManifests = manifests.filter { $0.packageKind.isRoot }.spm_createDictionary{ ($0.path, $0) }
    let externalManifests = try manifests.filter { !$0.packageKind.isRoot }.reduce(into: OrderedCollections.OrderedDictionary<PackageIdentity, (manifest: Manifest, fs: FileSystem)>()) { partial, item in
        partial[try identityResolver.resolveIdentity(for: item.packageKind)] = (item, fs)
    }

    let packages = Array(rootManifests.keys)
    let input = PackageGraphRootInput(packages: packages)
    let graphRoot = PackageGraphRoot(input: input, manifests: rootManifests, explicitProduct: explicitProduct)

    return try PackageGraph.load(
        root: graphRoot,
        identityResolver: identityResolver,
        additionalFileRules: useXCBuildFileRules ? FileRuleDescription.xcbuildFileTypes : FileRuleDescription.swiftpmFileTypes,
        externalManifests: externalManifests,
        binaryArtifacts: binaryArtifacts,
        shouldCreateMultipleTestProducts: shouldCreateMultipleTestProducts,
        createREPLProduct: createREPLProduct,
        fileSystem: fs,
        observabilityScope: observabilityScope
    )
}

public let emptyZipFile = ByteString([0x80, 0x75, 0x05, 0x06] + [UInt8](repeating: 0x00, count: 18))<|MERGE_RESOLUTION|>--- conflicted
+++ resolved
@@ -9,12 +9,7 @@
  */
 
 import Basics
-<<<<<<< HEAD
-import class Foundation.NSDate
-import class Foundation.Thread
 import OrderedCollections
-=======
->>>>>>> 9e882abc
 import PackageGraph
 import PackageLoading
 import PackageModel
